--- conflicted
+++ resolved
@@ -255,13 +255,9 @@
 
 
 @pytest.mark.parametrize(
-<<<<<<< HEAD
-    "release", [lazy_fixture("single_track_release")], indirect=["release"]
-=======
     "release",
     map(lazy_fixture, ["single_track_release", "single_only_track_name"]),
     indirect=["release"],
->>>>>>> 6cd5e8a6
 )
 def test_parse_single_track_release(release):
     html, expected = release
